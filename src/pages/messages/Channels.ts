--- conflicted
+++ resolved
@@ -1,12 +1,8 @@
 import {Channel, deserializeChannelState, NostrFilter} from "nostr-double-ratchet"
 import {VerifiedEvent} from "nostr-tools"
-<<<<<<< HEAD
 import {MessageType} from "./Message"
 import {localState} from "irisdb"
-import {ndk} from "irisdb-nostr"
-=======
 import {ndk} from "@/utils/ndk"
->>>>>>> 562645c9
 
 const channels = new Map<string, Channel | undefined>()
 
