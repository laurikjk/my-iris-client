import {
  Channel,
  InviteLink,
  NostrFilter,
  serializeChannelState,
} from "nostr-double-ratchet"
import {showNotification, subscribeToAuthorDMNotifications} from "@/utils/notifications"
import SnortApi, {Subscription} from "@/utils/SnortApi"
import {hexToBytes} from "@noble/hashes/utils"
import {localState, Unsubscribe} from "irisdb"
import {VerifiedEvent} from "nostr-tools"
<<<<<<< HEAD
import debounce from "lodash/debounce"
import {ndk} from "irisdb-nostr"
=======
import {ndk} from "@/utils/ndk"
>>>>>>> 562645c9

const inviteLinks = new Map<string, InviteLink>()
const subscriptions = new Map<string, Unsubscribe>()

let user: {publicKey?: string; privateKey?: string} | null = null

export function getInviteLinks(
  callback: (id: string, inviteLink: InviteLink) => void
): Unsubscribe {
  inviteLinks.clear() // Clear the existing map before repopulating

  return localState.get("inviteLinks").forEach((link, path) => {
    const id = path.split("/").pop()!
    if (link && typeof link === "string") {
      try {
        const inviteLink = InviteLink.deserialize(link)
        callback(id, inviteLink)
      } catch (e) {
        console.error(e)
      }
    }
  })
}

const nostrSubscribe = (filter: NostrFilter, onEvent: (e: VerifiedEvent) => void) => {
  const sub = ndk().subscribe(filter)
  sub.on("event", (event) => {
    onEvent(event as unknown as VerifiedEvent)
  })
  return () => sub.stop()
}

function listen() {
  if (user?.publicKey && user?.privateKey) {
    for (const id of inviteLinks.keys()) {
      if (!subscriptions.has(id)) {
        const inviteLink = inviteLinks.get(id)!
        const decrypt = user.privateKey
          ? hexToBytes(user.privateKey)
          : async (cipherText: string, pubkey: string) => {
              if (window.nostr?.nip44) {
                const result = window.nostr.nip44.decrypt(cipherText, pubkey)
                if (!result || typeof result !== "string") {
                  throw new Error("Failed to decrypt")
                }
                return result as string
              }
              throw new Error("No nostr extension or private key")
            }
        const unsubscribe = inviteLink.listen(
          decrypt,
          nostrSubscribe,
          (channel: Channel, identity?: string) => {
            const channelId = `${identity}:${channel.name}`
            subscribeToAuthorDMNotifications([channel.state.theirNostrPublicKey])

            localState
              .get("channels")
              .get(channelId)
              .get("state")
              .put(serializeChannelState(channel.state))

            showNotification("New chat via invite link", {
              data: {
                url: `/messages/${identity}`,
              },
            })
          }
        )
        subscriptions.set(id, unsubscribe)
      }
    }
  }
}

const subscribeInviteLinkNotifications = debounce(async () => {
  console.log("Checking for missing subscriptions", {
    size: inviteLinks.size,
    links: Array.from(inviteLinks.entries()),
  })

  if (inviteLinks.size === 0) return

  try {
    const subscriptions = await new SnortApi().getSubscriptions()

    const missing = Array.from(inviteLinks.values()).filter(
      (link) =>
        !Object.values(subscriptions).find(
          (sub: Subscription) =>
            sub.filter.kinds?.includes(4) &&
            (sub.filter as any)["#e"]?.includes(link.inviterSessionPublicKey)
        )
    )

    console.log("Processing subscriptions:", {
      inviteLinks: Array.from(inviteLinks.entries()),
      subscriptions,
      missing,
    })

    if (missing.length) {
      const dmSubscription = Object.entries(subscriptions).find(
        ([, sub]) => sub.filter.kinds?.length === 1 && sub.filter.kinds[0] === 4
      )

      if (dmSubscription) {
        const [id, sub] = dmSubscription
        await new SnortApi().updateSubscription(id, {
          filter: {
            ...sub.filter,
            "#e": [
              ...new Set([
                ...((sub.filter as any)["#e"] || []),
                ...missing.map((l) => l.inviterSessionPublicKey),
              ]),
            ],
          },
        })
      } else {
        await new SnortApi().createSubscription({
          kinds: [4],
          "#e": missing.map((l) => l.inviterSessionPublicKey),
        })
      }
    }
  } catch (e) {
    console.error("Error in subscribeInviteLinkNotifications:", e)
  }
}, 100)

getInviteLinks((id, inviteLink) => {
  if (!inviteLinks.has(id)) {
    inviteLinks.set(id, inviteLink)
    console.log("inviteLinks2", inviteLinks)
    listen()
    setTimeout(() => {
      console.log("Triggering subscription check with size:", inviteLinks.size)
      subscribeInviteLinkNotifications()
    }, 0)
  }
})

localState.get("user").on((u) => {
  user = u as {publicKey?: string; privateKey?: string}
  listen()
})<|MERGE_RESOLUTION|>--- conflicted
+++ resolved
@@ -9,12 +9,8 @@
 import {hexToBytes} from "@noble/hashes/utils"
 import {localState, Unsubscribe} from "irisdb"
 import {VerifiedEvent} from "nostr-tools"
-<<<<<<< HEAD
 import debounce from "lodash/debounce"
-import {ndk} from "irisdb-nostr"
-=======
 import {ndk} from "@/utils/ndk"
->>>>>>> 562645c9
 
 const inviteLinks = new Map<string, InviteLink>()
 const subscriptions = new Map<string, Unsubscribe>()
