--- conflicted
+++ resolved
@@ -4,13 +4,10 @@
   NostrFilter,
   serializeChannelState,
 } from "nostr-double-ratchet"
-<<<<<<< HEAD
-import SnortApi, {PushSubscription} from "@/utils/SnortApi"
-=======
 import {showNotification, subscribeToAuthorDMNotifications} from "@/utils/notifications"
-import {JsonValue, localState, Unsubscribe} from "irisdb"
->>>>>>> 5765efea
+import SnortApi, {Subscription} from "@/utils/SnortApi"
 import {hexToBytes} from "@noble/hashes/utils"
+import {localState, Unsubscribe} from "irisdb"
 import {VerifiedEvent} from "nostr-tools"
 import debounce from "lodash/debounce"
 import {ndk} from "irisdb-nostr"
@@ -47,8 +44,6 @@
 }
 
 function listen() {
-  let channels: JsonValue
-  localState.get("channels").on((c) => (channels = c))
   if (user?.publicKey && user?.privateKey) {
     for (const id of inviteLinks.keys()) {
       if (!subscriptions.has(id)) {
@@ -69,33 +64,20 @@
           decrypt,
           nostrSubscribe,
           (channel: Channel, identity?: string) => {
-<<<<<<< HEAD
-            console.log("channel", identity, channel)
             const channelId = `${identity}:${channel.name}`
+            subscribeToAuthorDMNotifications([channel.state.theirNostrPublicKey])
+
             localState
               .get("channels")
               .get(channelId)
               .get("state")
               .put(serializeChannelState(channel.state))
-=======
-            const id = identity || "asdf"
-            subscribeToAuthorDMNotifications([channel.state.theirNostrPublicKey])
-            localState.get("channels").on((c) => console.log("channels", c))
-            setTimeout(() => {
-              if (!channels || !Object.keys(channels).includes(id)) {
-                console.log("new channel", identity)
-                localState
-                  .get("channels")
-                  .get(id)
-                  .put(serializeChannelState(channel.state))
-                showNotification("New chat via invite link", {
-                  data: {
-                    url: `/messages/${identity}`,
-                  },
-                })
-              }
-            }, 1000)
->>>>>>> 5765efea
+
+            showNotification("New chat via invite link", {
+              data: {
+                url: `/messages/${identity}`,
+              },
+            })
           }
         )
         subscriptions.set(id, unsubscribe)
@@ -118,9 +100,9 @@
     const missing = Array.from(inviteLinks.values()).filter(
       (link) =>
         !Object.values(subscriptions).find(
-          (sub: PushSubscription) =>
+          (sub: Subscription) =>
             sub.filter.kinds?.includes(4) &&
-            sub.filter["#e"]?.includes(link.inviterSessionPublicKey)
+            (sub.filter as any)["#e"]?.includes(link.inviterSessionPublicKey)
         )
     )
 
@@ -131,20 +113,18 @@
     })
 
     if (missing.length) {
-      // kind has 4 and only 4
       const dmSubscription = Object.entries(subscriptions).find(
         ([, sub]) => sub.filter.kinds?.length === 1 && sub.filter.kinds[0] === 4
       )
 
       if (dmSubscription) {
         const [id, sub] = dmSubscription
-        await new SnortApi().updateSubscription({
-          id,
+        await new SnortApi().updateSubscription(id, {
           filter: {
             ...sub.filter,
             "#e": [
               ...new Set([
-                ...(sub.filter["#e"] || []),
+                ...((sub.filter as any)["#e"] || []),
                 ...missing.map((l) => l.inviterSessionPublicKey),
               ]),
             ],
@@ -152,10 +132,8 @@
         })
       } else {
         await new SnortApi().createSubscription({
-          filter: {
-            kinds: [4],
-            "#e": missing.map((l) => l.inviterSessionPublicKey),
-          },
+          kinds: [4],
+          "#e": missing.map((l) => l.inviterSessionPublicKey),
         })
       }
     }
