--- conflicted
+++ resolved
@@ -98,16 +98,11 @@
 
   function handleServerChange(e: ChangeEvent<HTMLInputElement>) {
     const url = e.target.value
-<<<<<<< HEAD
-    setNotificationServer(url)
-    setIsValidUrl(validateUrl(url))
-=======
     const valid = validateUrl(url)
     setIsValidUrl(valid)
     if (valid) {
       setNotificationServer(url)
     }
->>>>>>> f6a2081a
   }
 
   function validateUrl(url: string): boolean {
@@ -173,18 +168,12 @@
           <div className="mt-2">
             <input
               type="text"
-<<<<<<< HEAD
-              className={`input input-primary ${isValidUrl ? "" : "input-error"}`}
-=======
               className={`w-96 max-w-full input input-primary ${isValidUrl ? "" : "input-error"}`}
->>>>>>> f6a2081a
               value={notificationServer}
               onChange={handleServerChange}
             />
             {!isValidUrl && <p className="text-red-500">Invalid URL</p>}
           </div>
-<<<<<<< HEAD
-=======
           <div className="mt-2">
             Self-host notification server?{" "}
             <a
@@ -194,7 +183,6 @@
               Source code
             </a>
           </div>
->>>>>>> f6a2081a
         </div>
       </div>
     </div>
