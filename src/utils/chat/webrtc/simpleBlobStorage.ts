--- conflicted
+++ resolved
@@ -152,13 +152,8 @@
         times_requested_by_peers: existing?.times_requested_by_peers || 0,
         last_requested: now,
       })
-<<<<<<< HEAD
-    } catch (error) {
-      console.error("Error saving blob to cache:", error)
-=======
-    } catch (err) {
-      error("Error saving blob:", err)
->>>>>>> e2a039b7
+    } catch (err) {
+      console.error("Error saving blob to cache:", err)
     }
   }
 
