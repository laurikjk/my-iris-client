import {
  Session,
  serializeSessionState,
  deserializeSessionState,
} from "nostr-double-ratchet/src"
<<<<<<< HEAD
import {createJSONStorage, persist} from "zustand/middleware"
=======
import {createJSONStorage, persist, PersistStorage} from "zustand/middleware"
import {Filter, VerifiedEvent, UnsignedEvent} from "nostr-tools"
import {NDKEventFromRawEvent, RawEvent} from "@/utils/nostr"
import {KIND_REACTION} from "@/utils/constants"
>>>>>>> b1542e81
import type {MessageType} from "@/pages/chats/message/Message"
import {Filter, UnsignedEvent, VerifiedEvent} from "nostr-tools"
import {NDKEventFromRawEvent} from "@/utils/nostr"
import {REACTION_KIND} from "@/pages/chats/utils/constants"
import {ndk} from "@/utils/ndk"
import localforage from "localforage"
import {create} from "zustand"

// Import stores that we need for event routing
import {useEventsStore} from "./events"
import {useUserStore} from "./user"
import {useGroupsStore} from "./groups"
import {useUserRecordsStore} from "./userRecords"
import {UserRecord} from "./UserRecord"
import throttle from "lodash/throttle"

<<<<<<< HEAD
// Parse sessionId to get user info (moved from UserRecord)
const parseSessionId = (sessionId: string): {userPubKey: string; deviceId: string} => {
  const [userPubKey, deviceId] = sessionId.split(":")
  return {userPubKey, deviceId: deviceId || "unknown"}
=======
type SessionStore = SessionStoreState & SessionStoreActions
const subscribe = (filter: Filter, onEvent: (event: VerifiedEvent) => void) => {
  try {
    const sub = ndk().subscribe(filter)
    sub.on("event", (e) => {
      try {
        onEvent(e as unknown as VerifiedEvent)
      } catch (error) {
        console.warn("Error handling event in subscription:", error)
      }
    })
    return () => {
      try {
        sub.stop()
      } catch (error) {
        console.warn("Error stopping subscription:", error)
      }
    }
  } catch (error) {
    console.warn("Error creating subscription:", error)
    return () => {}
  }
>>>>>>> b1542e81
}

// Route events to the appropriate store based on message content and tags
const routeEventToStore = (sessionId: string, message: MessageType) => {
  const {userPubKey} = parseSessionId(sessionId)

  // Set pubkey to the original message pubkey, or from if not set
  if (!message.pubkey || message.pubkey !== "user") {
    message.pubkey = userPubKey
  }

  // Check for ['p', recipientPubKey] tag, but only use for routing if authored by us
  const pTag = message.tags?.find((tag: string[]) => tag[0] === "p")
  const groupLabelTag = message.tags?.find((tag: string[]) => tag[0] === "l")
  const myPubKey = useUserStore.getState().publicKey
  let targetId

  if (groupLabelTag && groupLabelTag[1]) {
    // Group message - store by group ID
    targetId = groupLabelTag[1]
  } else if (
    pTag &&
    pTag[1] &&
    (message.pubkey === myPubKey || message.pubkey === "user")
  ) {
    // Message sent by us with recipient tag - store by recipient pubkey
    targetId = pTag[1]
  } else {
    // Private message - always store by the other user's pubkey, not sessionId
    targetId = userPubKey
  }

  useEventsStore.getState().upsert(targetId, message)
}

// Helper subscribe implementation for Session reconstruction
const sessionSubscribe = (
  filter: Filter,
  onEvent: (event: VerifiedEvent) => void
): (() => void) => {
  console.log("sessionSubscribe called with filter:", filter)
  const sub = ndk().subscribe(filter)
  sub.on("event", (e: unknown) => {
    const event = e as VerifiedEvent
    console.log("sessionSubscribe received event:", {
      id: event?.id,
      kind: event?.kind,
      pubkey: event?.pubkey,
      authors: filter?.authors,
      filterMatch: filter?.authors?.includes(event?.pubkey),
      kindMatch: filter?.kinds?.includes(event?.kind),
    })
    onEvent(event)
  })
  return () => {
    console.log("sessionSubscribe unsubscribing from filter:", filter)
    sub.stop()
  }
}

interface SessionsStoreState {
  sessions: Map<string, Session> // sessionId -> Session
  sessionListeners: Map<string, () => void> // sessionId -> unsubscribe function
  eventCallbacks: Set<(sessionId: string, event: MessageType) => void> // External event callbacks
}

interface SessionsStoreActions {
  // Session management
  addSession: (sessionId: string, session: Session) => void
  removeSession: (sessionId: string) => void
  getSession: (sessionId: string) => Session | undefined
  hasSession: (sessionId: string) => boolean
  getAllSessionIds: () => string[]

  // Session state updates (triggers individual persistence)
  updateSession: (sessionId: string) => void
  updateSessionthrottled: (sessionId: string) => void

  // Send methods
  sendMessage: (sessionId: string, event: Partial<UnsignedEvent>) => Promise<void>

  // Event listeners (internal - sessions store handles these automatically)
  setSessionListener: (sessionId: string, onEvent: (event: MessageType) => void) => void
  removeSessionListener: (sessionId: string) => void

  // Event callbacks (for external stores to get notified)
  onSessionEvent: (
    callback: (sessionId: string, event: MessageType) => void
  ) => () => void

  // Initialization
  initializeSessionListeners: (
    onEvent: (sessionId: string, event: MessageType) => void
  ) => void

  // Utilities
  reset: () => void
}

type SessionsStore = SessionsStoreState & SessionsStoreActions

export const useSessionsStore = create<SessionsStore>()(
  persist(
    (set, get) => {
      // Create throttled version of updateSession
      const throttledUpdateSession = throttle((sessionId: string) => {
        console.log("throttled persistence trigger for session:", sessionId)
        const newSessions = new Map(get().sessions)
        set({sessions: newSessions})
      }, 100) // 100ms debounce

      return {
        sessions: new Map(),
        sessionListeners: new Map(),
        eventCallbacks: new Set(),

        addSession: (sessionId: string, session: Session) => {
          console.log("Adding session:", sessionId)
          const newSessions = new Map(get().sessions)
          newSessions.set(sessionId, session)
          set({sessions: newSessions})

          // Automatically set up event listener for the new session
          get().setSessionListener(sessionId, (event) => {
            handleSessionEvent(get, sessionId, event)
          })
        },

        removeSession: (sessionId: string) => {
          console.log("Removing session:", sessionId)
          const session = get().sessions.get(sessionId)
          if (session) {
            session.close()
          }
<<<<<<< HEAD

          // Remove from sessions
          const newSessions = new Map(get().sessions)
          newSessions.delete(sessionId)

          // Remove listener
          get().removeSessionListener(sessionId)

          set({sessions: newSessions})
        },

        getSession: (sessionId: string) => {
          return get().sessions.get(sessionId)
        },

        hasSession: (sessionId: string) => {
          return get().sessions.has(sessionId)
        },

        getAllSessionIds: () => {
          return Array.from(get().sessions.keys())
        },

        updateSession: (sessionId: string) => {
          // Force persistence for this specific session by recreating the Map
          // This is more efficient than the current approach of serializing all user records
          console.log("Triggering persistence for session:", sessionId)
          const newSessions = new Map(get().sessions)
          set({sessions: newSessions})
        },

        updateSessionthrottled: throttledUpdateSession,

        sendMessage: async (sessionId: string, event: Partial<UnsignedEvent>) => {
          const session = get().sessions.get(sessionId)
          if (!session) {
            throw new Error(`Session not found: ${sessionId}`)
=======
          const event = invite.getEvent() as RawEvent
          console.log("Publishing public invite...", event)
          NDKEventFromRawEvent(event)
            .publish()
            .then((res) => console.log("Published public invite", res))
            .catch((e) => console.warn("Error publishing public invite:", e))
        }
        if (!get().invites.has("private")) {
          get().createInvite("Private Invite", "private")
        }
      },
      deleteInvite: (id: string) => {
        const currentInvites = get().invites
        const newInvites = new Map(currentInvites)
        newInvites.delete(id)
        set({invites: newInvites})
        const unsubscribe = inviteListeners.get(id)
        if (unsubscribe) {
          unsubscribe()
          inviteListeners.delete(id)
        }
      },
      createInvite: (label: string, inviteId?: string) => {
        const myPubKey = useUserStore.getState().publicKey
        const myPrivKey = useUserStore.getState().privateKey
        if (!myPubKey) {
          throw new Error("No public key")
        }
        const invite = Invite.createNew(myPubKey, label)
        const id = inviteId || crypto.randomUUID()
        const currentInvites = get().invites

        const newInvites = new Map(currentInvites)
        newInvites.set(id, invite)
        const decrypt = myPrivKey
          ? hexToBytes(myPrivKey)
          : async (cipherText: string, pubkey: string) => {
              if (window.nostr?.nip44) {
                return window.nostr.nip44.decrypt(pubkey, cipherText)
              }
              throw new Error("No nostr extension or private key")
            }
        const unsubscribe = invite.listen(decrypt, subscribe, (session, identity) => {
          const sessionId = `${identity}:${session.name}`
          if (sessionListeners.has(sessionId)) {
            return
>>>>>>> b1542e81
          }

          // Debug session state
          console.log("Session state for sending:", {
            sessionId,
<<<<<<< HEAD
            hasTheirNextKey: !!session.state?.theirNextNostrPublicKey,
            hasOurCurrentKey: !!session.state?.ourCurrentNostrKey,
            canSend: !!(
              session.state?.theirNextNostrPublicKey && session.state?.ourCurrentNostrKey
            ),
          })

          // Check if session can send messages
          if (
            !session.state?.theirNextNostrPublicKey ||
            !session.state?.ourCurrentNostrKey
          ) {
            console.error("Session not ready to send messages:", sessionId, {
              theirNextKey: !!session.state?.theirNextNostrPublicKey,
              ourCurrentKey: !!session.state?.ourCurrentNostrKey,
            })
            throw new Error(
              "Session not ready to send messages - missing keys after deserialization"
            )
          }

          if (
            event.kind === REACTION_KIND &&
            !event.tags?.find((tag) => tag[0] === "e")
          ) {
            throw new Error("Cannot send a reaction without a replyingToId")
          }

          const {event: publishedEvent, innerEvent} = session.sendEvent(event)

          // Optimistic update – show our own message immediately
          if (innerEvent) {
            routeEventToStore(sessionId, {
              ...innerEvent,
              pubkey: "user",
              reactions: {},
            } as MessageType)
          }

          try {
            const e = NDKEventFromRawEvent(publishedEvent)
            // Debug NDK connection status
            const ndkInstance = ndk()
            console.log(
              "NDK connected relays:",
              ndkInstance.pool.connectedRelays().length
            )
            console.log("NDK total relays:", ndkInstance.pool.relays.size)

            await e.publish(undefined, undefined, 0)
            console.log("published", publishedEvent.id)
          } catch (err) {
            console.warn("Error publishing event:", err)
          }

          // Trigger throttled persistence for this session
          get().updateSessionthrottled(sessionId)
        },

        setSessionListener: (
          sessionId: string,
          onEvent: (event: MessageType) => void
        ) => {
          const session = get().sessions.get(sessionId)
          if (!session) {
            console.warn("Cannot set listener for non-existent session:", sessionId)
=======
            session
          )
          store.setState(newState)
          const sessionUnsubscribe = session.onEvent((event) => {
            try {
              // Handle group creation event (kind 40)
              if (event.kind === 40 && event.content) {
                try {
                  const group = JSON.parse(event.content)
                  const groups = useGroupsStore.getState().groups
                  if (!groups[group.id]) {
                    useGroupsStore.getState().addGroup(group)
                  }
                } catch (e) {
                  console.warn("Failed to parse group from kind 40 event", e)
                }
              }
              routeEventToStore(sessionId, event)
              store.setState({sessions: new Map(store.getState().sessions)})
            } catch (error) {
              console.warn("Error handling session event:", error)
            }
          })
          sessionListeners.set(sessionId, sessionUnsubscribe)
        })
        inviteListeners.set(id, unsubscribe)
        set({invites: newInvites})
      },
      sendMessage: async (sessionId: string, event: Partial<UnsignedEvent>) => {
        const session = get().sessions.get(sessionId)
        if (!session) {
          throw new Error("Session not found")
        }
        if (event.kind === KIND_REACTION && !event.tags?.find((tag) => tag[0] === "e")) {
          throw new Error("Cannot send a reaction without a replyingToId")
        }
        const {event: publishedEvent, innerEvent} = session.sendEvent(event)
        const message: MessageType = {
          ...innerEvent,
          pubkey: "user",
          reactions: {},
          nostrEventId: publishedEvent.id,
        }
        // Optimistic update
        routeEventToStore(sessionId, message)
        try {
          const e = NDKEventFromRawEvent(publishedEvent)
          await e.publish(undefined, undefined, 0) // required relay count 0
          console.log("published", publishedEvent.id)

          // Update message store to mark as sent to relays
          useEventsStore
            .getState()
            .updateMessage(sessionId, message.id, {sentToRelays: true})
        } catch (err) {
          console.warn("Error publishing event:", err)
        }
        // make sure we persist session state
        set({sessions: new Map(get().sessions)})
      },
      sendToUser: async (
        userPubKey: string,
        event: Partial<UnsignedEvent>
      ): Promise<string> => {
        console.log("sendToUser:", {userPubKey, event})
        // First, try to find an existing session with this user
        const existingSessionId = Array.from(get().sessions.keys()).find((sessionId) =>
          sessionId.startsWith(`${userPubKey}:`)
        )
        if (existingSessionId) {
          await get().sendMessage(existingSessionId, event)
          console.log("sendToUser existingSessionId:", existingSessionId)
          console.log("sendToUser result:", existingSessionId)
          return existingSessionId
        }
        // No existing session, try to create one via Invite.fromUser
        return new Promise((resolve, reject) => {
          const timeoutId: NodeJS.Timeout = setTimeout(() => {
            cleanup()
            reject(new Error("Timeout waiting for user invite"))
          }, 10000) // 10 second timeout
          const unsubscribe = Invite.fromUser(userPubKey, subscribe, async (invite) => {
            try {
              cleanup()
              const sessionId = await get().acceptInvite(invite.getUrl())
              await get().sendMessage(sessionId, event)
              console.log("sendToUser new sessionId:", sessionId)
              console.log("sendToUser result:", sessionId)
              resolve(sessionId)
            } catch (error) {
              reject(error)
            }
          })
          const cleanup = () => {
            if (timeoutId) clearTimeout(timeoutId)
            if (unsubscribe) unsubscribe()
          }
        })
      },
      acceptInvite: async (url: string): Promise<string> => {
        const invite = Invite.fromUrl(url)
        const myPubKey = useUserStore.getState().publicKey
        if (!myPubKey) {
          throw new Error("No public key")
        }
        const myPrivKey = useUserStore.getState().privateKey
        const encrypt = myPrivKey
          ? hexToBytes(myPrivKey)
          : async (plaintext: string, pubkey: string) => {
              if (window.nostr?.nip44) {
                return window.nostr.nip44.encrypt(pubkey, plaintext)
              }
              throw new Error("No nostr extension or private key")
            }
        const {session, event} = await invite.accept(
          (filter, onEvent) => subscribe(filter, onEvent),
          myPubKey,
          encrypt
        )
        const e = NDKEventFromRawEvent(event)
        e.publish()
          .then((res) => console.log("published", res))
          .catch((e) => console.warn("Error publishing event:", e))
        const sessionId = `${invite.inviter}:${session.name}`
        if (sessionListeners.has(sessionId)) {
          return sessionId
        }
        const newState = createSessionWithLastSeen(
          get().sessions,
          get().lastSeen,
          sessionId,
          session
        )
        const sessionUnsubscribe = session.onEvent((event) => {
          try {
            routeEventToStore(sessionId, event)
            // make sure we persist session state
            set({sessions: new Map(get().sessions)})
          } catch (error) {
            console.warn("Error handling session event:", error)
          }
        })
        sessionListeners.set(sessionId, sessionUnsubscribe)
        set(newState)
        return sessionId
      },
      updateLastSeen: (sessionId: string) => {
        const newLastSeen = new Map(get().lastSeen)
        newLastSeen.set(sessionId, Date.now())
        set({lastSeen: newLastSeen})
      },
      deleteSession: (sessionId: string) => {
        const newSessions = new Map(get().sessions)
        newSessions.delete(sessionId)
        set({sessions: newSessions})
        const unsubscribe = sessionListeners.get(sessionId)
        if (unsubscribe) {
          unsubscribe()
          sessionListeners.delete(sessionId)
        }
        useEventsStore.getState().removeSession(sessionId)
      },
    }),
    {
      name: "sessions",
      onRehydrateStorage: () => async (state) => {
        await useUserStore.getState().awaitHydration()

        const privateKey = useUserStore.getState().privateKey
        const decrypt = privateKey
          ? hexToBytes(privateKey)
          : async (cipherText: string, pubkey: string) => {
              if (window.nostr?.nip44) {
                return window.nostr.nip44.decrypt(pubkey, cipherText)
              }
              throw new Error("No nostr extension or private key")
            }
        Array.from(state?.invites || []).forEach(([id, invite]) => {
          if (inviteListeners.has(id)) {
            return
          }
          const inviteUnsubscribe = invite.listen(
            decrypt,
            subscribe,
            (session, identity) => {
              const sessionId = `${identity}:${session.name}`
              if (sessionListeners.has(sessionId)) {
                return
              }
              const newState = createSessionWithLastSeen(
                store.getState().sessions,
                store.getState().lastSeen,
                sessionId,
                session
              )
              store.setState(newState)
              const sessionUnsubscribe = session.onEvent((event) => {
                try {
                  // Handle group creation event (kind 40)
                  if (event.kind === 40 && event.content) {
                    try {
                      const group = JSON.parse(event.content)
                      const groups = useGroupsStore.getState().groups
                      if (!groups[group.id]) {
                        useGroupsStore.getState().addGroup(group)
                      }
                    } catch (e) {
                      console.warn("Failed to parse group from kind 40 event", e)
                    }
                  }
                  routeEventToStore(sessionId, event)
                  store.setState({sessions: new Map(store.getState().sessions)})
                } catch (error) {
                  console.warn("Error handling session event:", error)
                }
              })
              sessionListeners.set(sessionId, sessionUnsubscribe)
            }
          )
          inviteListeners.set(id, inviteUnsubscribe)
        })
        Array.from(state?.sessions || []).forEach(([sessionId, session]) => {
          if (sessionListeners.has(sessionId)) {
>>>>>>> b1542e81
            return
          }

          // Remove existing listener if any
          get().removeSessionListener(sessionId)

          // Set up new listener
          const unsubscribe = session.onEvent((event) => {
            console.log("Session event received:", sessionId, event.kind)
            onEvent(event)
            // Trigger persistence for this session
            get().updateSession(sessionId)
          })

          const newListeners = new Map(get().sessionListeners)
          newListeners.set(sessionId, unsubscribe)
          set({sessionListeners: newListeners})
        },

        removeSessionListener: (sessionId: string) => {
          const unsubscribe = get().sessionListeners.get(sessionId)
          if (unsubscribe) {
            unsubscribe()
            const newListeners = new Map(get().sessionListeners)
            newListeners.delete(sessionId)
            set({sessionListeners: newListeners})
          }
        },

        onSessionEvent: (callback: (sessionId: string, event: MessageType) => void) => {
          const callbacks = new Set(get().eventCallbacks)
          callbacks.add(callback)
          set({eventCallbacks: callbacks})

          // Return unsubscribe function
          return () => {
            const newCallbacks = new Set(get().eventCallbacks)
            newCallbacks.delete(callback)
            set({eventCallbacks: newCallbacks})
          }
<<<<<<< HEAD
        },

        initializeSessionListeners: (
          onEvent: (sessionId: string, event: MessageType) => void
        ) => {
          console.log("Initializing session listeners for all deserialized sessions...")
          const sessions = get().sessions
          let count = 0

          // Small delay to ensure sessions are fully reconstructed
          setTimeout(() => {
            for (const [sessionId, session] of sessions.entries()) {
              if (!get().sessionListeners.has(sessionId)) {
                console.log("Setting up listener for deserialized session:", sessionId)

                // Debug session state after deserialization
                console.log("Deserialized session state:", {
                  sessionId,
                  hasTheirNextKey: !!session.state?.theirNextNostrPublicKey,
                  hasOurCurrentKey: !!session.state?.ourCurrentNostrKey,
                  canSend: !!(
                    session.state?.theirNextNostrPublicKey &&
                    session.state?.ourCurrentNostrKey
                  ),
                })

                // Set up listener that calls the provided onEvent callback
                get().setSessionListener(sessionId, (event) => {
                  onEvent(sessionId, event)
                })
                count++
=======
          const sessionUnsubscribe = session.onEvent((event) => {
            try {
              // Handle group creation event (kind 40)
              if (event.kind === 40 && event.content) {
                try {
                  const group = JSON.parse(event.content)
                  const groups = useGroupsStore.getState().groups
                  if (!groups[group.id]) {
                    useGroupsStore.getState().addGroup(group)
                  }
                  console.log("group created", group)
                } catch (e) {
                  console.warn("Failed to parse group from kind 40 event", e)
                }
>>>>>>> b1542e81
              }
              routeEventToStore(sessionId, event)
              store.setState({sessions: new Map(store.getState().sessions)})
            } catch (error) {
              console.warn("Error handling session event:", error)
            }
<<<<<<< HEAD

            console.log(
              `Initialized ${count} session listeners for deserialized sessions`
            )
          }, 100)
        },

        reset: () => {
          console.log("Resetting sessions store...")

          // Close all sessions
          for (const session of get().sessions.values()) {
            session.close()
=======
          })
          sessionListeners.set(sessionId, sessionUnsubscribe)
        })
      },
      storage: forceMigrationOnInitialPersist(
        createJSONStorage(() => localforage),
        JSON.parse(localStorage.getItem("sessions") || "null")
      ),
      version: 1,
      migrate: async (oldData: unknown, version) => {
        if (version === 0 && oldData) {
          const data = {
            version: 1,
            state: oldData as SessionStore,
>>>>>>> b1542e81
          }

          // Remove all listeners
          for (const unsubscribe of get().sessionListeners.values()) {
            unsubscribe()
          }

          set({
            sessions: new Map(),
            sessionListeners: new Map(),
            eventCallbacks: new Set(),
          })

          console.log("Sessions store reset completed.")
        },
      }
    },
    {
      name: "sessions",
      storage: createJSONStorage(() => localforage),
      partialize: (state: SessionsStore) => ({
        // Only serialize sessions, not listeners (they'll be recreated)
        sessions: Array.from(state.sessions.entries()).map(([sessionId, session]) => [
          sessionId,
          serializeSessionState(session.state),
        ]),
      }),
      merge: (persistedState: unknown, currentState: SessionsStore) => {
        const state = (persistedState || {sessions: []}) as {
          sessions: [string, string][]
        }

        const newSessions = new Map<string, Session>()
        state.sessions?.forEach(([sessionId, serializedState]) => {
          try {
            const sessionState = deserializeSessionState(serializedState)
            const session = new Session(sessionSubscribe, sessionState)
            newSessions.set(sessionId, session)
            console.log("Successfully deserialized session:", sessionId)
          } catch (e) {
            console.warn("Failed to deserialize session:", sessionId, e)
            // Individual session failures don't affect others
          }
        })

        return {
          ...currentState,
          sessions: newSessions,
          sessionListeners: new Map(), // Will be recreated in onRehydrateStorage
        }
      },
      onRehydrateStorage: () => (state) => {
        if (state) {
          console.log("Sessions store rehydrated, wiring listeners for hydrated sessions")
          setTimeout(() => {
            state.initializeSessionListeners((sessionId, event) => {
              handleSessionEvent(() => state, sessionId, event)
            })
          }, 50)
        }
      },
    }
  )
)

// Helper to process any session event consistently
const handleSessionEvent = (
  get: () => SessionsStore,
  sessionId: string,
  event: MessageType
) => {
  // Handle group creation event (kind 40)
  if (event.kind === 40 && event.content) {
    try {
      const group = JSON.parse(event.content)
      const groups = useGroupsStore.getState().groups
      if (!groups[group.id]) {
        useGroupsStore.getState().addGroup(group)
      }
    } catch (e) {
      console.warn("Failed to parse group from kind 40 event", e)
    }
  }

  // Fallback: if message has an "l" tag (group id) ensure group exists
  const groupLabel = event.tags?.find((t) => t[0] === "l")?.[1]
  if (groupLabel && !useGroupsStore.getState().groups[groupLabel]) {
    useGroupsStore.getState().addGroup({
      id: groupLabel,
      name: groupLabel, // placeholder
      description: "",
      picture: "",
      members: [],
      createdAt: Date.now(),
    })
  }

  // Route to events store
  routeEventToStore(sessionId, event)

  // --- Ensure UserRecord exists and session is referenced ---
  const {userPubKey, deviceId} = parseSessionId(sessionId)
  const urStore = useUserRecordsStore.getState()
  if (!urStore.userRecords.has(userPubKey)) {
    const newRecord = new UserRecord(userPubKey, userPubKey)
    const map = new Map(urStore.userRecords)
    map.set(userPubKey, newRecord)
    useUserRecordsStore.setState({userRecords: map})
  }

  // Ensure sessionId is linked to this user/device
  const me = useUserStore.getState().publicKey
  const myDeviceId = useUserRecordsStore.getState().deviceId
  if (!(userPubKey === me && deviceId === myDeviceId)) {
    const rec = useUserRecordsStore.getState().userRecords.get(userPubKey)!
    if (rec && !rec.getActiveSessionId(deviceId)) {
      rec.upsertSession(deviceId, sessionId)
      // trigger persistence
      useUserRecordsStore.setState({
        userRecords: new Map(useUserRecordsStore.getState().userRecords),
      })
    }
  }

  // Notify external callbacks
  for (const cb of get().eventCallbacks) {
    try {
      cb(sessionId, event)
    } catch (err) {
      console.warn("Error in session event callback", err)
    }
  }
}<|MERGE_RESOLUTION|>--- conflicted
+++ resolved
@@ -3,18 +3,11 @@
   serializeSessionState,
   deserializeSessionState,
 } from "nostr-double-ratchet/src"
-<<<<<<< HEAD
 import {createJSONStorage, persist} from "zustand/middleware"
-=======
-import {createJSONStorage, persist, PersistStorage} from "zustand/middleware"
-import {Filter, VerifiedEvent, UnsignedEvent} from "nostr-tools"
-import {NDKEventFromRawEvent, RawEvent} from "@/utils/nostr"
-import {KIND_REACTION} from "@/utils/constants"
->>>>>>> b1542e81
 import type {MessageType} from "@/pages/chats/message/Message"
 import {Filter, UnsignedEvent, VerifiedEvent} from "nostr-tools"
 import {NDKEventFromRawEvent} from "@/utils/nostr"
-import {REACTION_KIND} from "@/pages/chats/utils/constants"
+import {KIND_REACTION} from "@/utils/constants"
 import {ndk} from "@/utils/ndk"
 import localforage from "localforage"
 import {create} from "zustand"
@@ -27,35 +20,10 @@
 import {UserRecord} from "./UserRecord"
 import throttle from "lodash/throttle"
 
-<<<<<<< HEAD
 // Parse sessionId to get user info (moved from UserRecord)
 const parseSessionId = (sessionId: string): {userPubKey: string; deviceId: string} => {
   const [userPubKey, deviceId] = sessionId.split(":")
   return {userPubKey, deviceId: deviceId || "unknown"}
-=======
-type SessionStore = SessionStoreState & SessionStoreActions
-const subscribe = (filter: Filter, onEvent: (event: VerifiedEvent) => void) => {
-  try {
-    const sub = ndk().subscribe(filter)
-    sub.on("event", (e) => {
-      try {
-        onEvent(e as unknown as VerifiedEvent)
-      } catch (error) {
-        console.warn("Error handling event in subscription:", error)
-      }
-    })
-    return () => {
-      try {
-        sub.stop()
-      } catch (error) {
-        console.warn("Error stopping subscription:", error)
-      }
-    }
-  } catch (error) {
-    console.warn("Error creating subscription:", error)
-    return () => {}
-  }
->>>>>>> b1542e81
 }
 
 // Route events to the appropriate store based on message content and tags
@@ -190,7 +158,6 @@
           if (session) {
             session.close()
           }
-<<<<<<< HEAD
 
           // Remove from sessions
           const newSessions = new Map(get().sessions)
@@ -228,60 +195,11 @@
           const session = get().sessions.get(sessionId)
           if (!session) {
             throw new Error(`Session not found: ${sessionId}`)
-=======
-          const event = invite.getEvent() as RawEvent
-          console.log("Publishing public invite...", event)
-          NDKEventFromRawEvent(event)
-            .publish()
-            .then((res) => console.log("Published public invite", res))
-            .catch((e) => console.warn("Error publishing public invite:", e))
-        }
-        if (!get().invites.has("private")) {
-          get().createInvite("Private Invite", "private")
-        }
-      },
-      deleteInvite: (id: string) => {
-        const currentInvites = get().invites
-        const newInvites = new Map(currentInvites)
-        newInvites.delete(id)
-        set({invites: newInvites})
-        const unsubscribe = inviteListeners.get(id)
-        if (unsubscribe) {
-          unsubscribe()
-          inviteListeners.delete(id)
-        }
-      },
-      createInvite: (label: string, inviteId?: string) => {
-        const myPubKey = useUserStore.getState().publicKey
-        const myPrivKey = useUserStore.getState().privateKey
-        if (!myPubKey) {
-          throw new Error("No public key")
-        }
-        const invite = Invite.createNew(myPubKey, label)
-        const id = inviteId || crypto.randomUUID()
-        const currentInvites = get().invites
-
-        const newInvites = new Map(currentInvites)
-        newInvites.set(id, invite)
-        const decrypt = myPrivKey
-          ? hexToBytes(myPrivKey)
-          : async (cipherText: string, pubkey: string) => {
-              if (window.nostr?.nip44) {
-                return window.nostr.nip44.decrypt(pubkey, cipherText)
-              }
-              throw new Error("No nostr extension or private key")
-            }
-        const unsubscribe = invite.listen(decrypt, subscribe, (session, identity) => {
-          const sessionId = `${identity}:${session.name}`
-          if (sessionListeners.has(sessionId)) {
-            return
->>>>>>> b1542e81
           }
 
           // Debug session state
           console.log("Session state for sending:", {
             sessionId,
-<<<<<<< HEAD
             hasTheirNextKey: !!session.state?.theirNextNostrPublicKey,
             hasOurCurrentKey: !!session.state?.ourCurrentNostrKey,
             canSend: !!(
@@ -304,7 +222,7 @@
           }
 
           if (
-            event.kind === REACTION_KIND &&
+            event.kind === KIND_REACTION &&
             !event.tags?.find((tag) => tag[0] === "e")
           ) {
             throw new Error("Cannot send a reaction without a replyingToId")
@@ -348,231 +266,6 @@
           const session = get().sessions.get(sessionId)
           if (!session) {
             console.warn("Cannot set listener for non-existent session:", sessionId)
-=======
-            session
-          )
-          store.setState(newState)
-          const sessionUnsubscribe = session.onEvent((event) => {
-            try {
-              // Handle group creation event (kind 40)
-              if (event.kind === 40 && event.content) {
-                try {
-                  const group = JSON.parse(event.content)
-                  const groups = useGroupsStore.getState().groups
-                  if (!groups[group.id]) {
-                    useGroupsStore.getState().addGroup(group)
-                  }
-                } catch (e) {
-                  console.warn("Failed to parse group from kind 40 event", e)
-                }
-              }
-              routeEventToStore(sessionId, event)
-              store.setState({sessions: new Map(store.getState().sessions)})
-            } catch (error) {
-              console.warn("Error handling session event:", error)
-            }
-          })
-          sessionListeners.set(sessionId, sessionUnsubscribe)
-        })
-        inviteListeners.set(id, unsubscribe)
-        set({invites: newInvites})
-      },
-      sendMessage: async (sessionId: string, event: Partial<UnsignedEvent>) => {
-        const session = get().sessions.get(sessionId)
-        if (!session) {
-          throw new Error("Session not found")
-        }
-        if (event.kind === KIND_REACTION && !event.tags?.find((tag) => tag[0] === "e")) {
-          throw new Error("Cannot send a reaction without a replyingToId")
-        }
-        const {event: publishedEvent, innerEvent} = session.sendEvent(event)
-        const message: MessageType = {
-          ...innerEvent,
-          pubkey: "user",
-          reactions: {},
-          nostrEventId: publishedEvent.id,
-        }
-        // Optimistic update
-        routeEventToStore(sessionId, message)
-        try {
-          const e = NDKEventFromRawEvent(publishedEvent)
-          await e.publish(undefined, undefined, 0) // required relay count 0
-          console.log("published", publishedEvent.id)
-
-          // Update message store to mark as sent to relays
-          useEventsStore
-            .getState()
-            .updateMessage(sessionId, message.id, {sentToRelays: true})
-        } catch (err) {
-          console.warn("Error publishing event:", err)
-        }
-        // make sure we persist session state
-        set({sessions: new Map(get().sessions)})
-      },
-      sendToUser: async (
-        userPubKey: string,
-        event: Partial<UnsignedEvent>
-      ): Promise<string> => {
-        console.log("sendToUser:", {userPubKey, event})
-        // First, try to find an existing session with this user
-        const existingSessionId = Array.from(get().sessions.keys()).find((sessionId) =>
-          sessionId.startsWith(`${userPubKey}:`)
-        )
-        if (existingSessionId) {
-          await get().sendMessage(existingSessionId, event)
-          console.log("sendToUser existingSessionId:", existingSessionId)
-          console.log("sendToUser result:", existingSessionId)
-          return existingSessionId
-        }
-        // No existing session, try to create one via Invite.fromUser
-        return new Promise((resolve, reject) => {
-          const timeoutId: NodeJS.Timeout = setTimeout(() => {
-            cleanup()
-            reject(new Error("Timeout waiting for user invite"))
-          }, 10000) // 10 second timeout
-          const unsubscribe = Invite.fromUser(userPubKey, subscribe, async (invite) => {
-            try {
-              cleanup()
-              const sessionId = await get().acceptInvite(invite.getUrl())
-              await get().sendMessage(sessionId, event)
-              console.log("sendToUser new sessionId:", sessionId)
-              console.log("sendToUser result:", sessionId)
-              resolve(sessionId)
-            } catch (error) {
-              reject(error)
-            }
-          })
-          const cleanup = () => {
-            if (timeoutId) clearTimeout(timeoutId)
-            if (unsubscribe) unsubscribe()
-          }
-        })
-      },
-      acceptInvite: async (url: string): Promise<string> => {
-        const invite = Invite.fromUrl(url)
-        const myPubKey = useUserStore.getState().publicKey
-        if (!myPubKey) {
-          throw new Error("No public key")
-        }
-        const myPrivKey = useUserStore.getState().privateKey
-        const encrypt = myPrivKey
-          ? hexToBytes(myPrivKey)
-          : async (plaintext: string, pubkey: string) => {
-              if (window.nostr?.nip44) {
-                return window.nostr.nip44.encrypt(pubkey, plaintext)
-              }
-              throw new Error("No nostr extension or private key")
-            }
-        const {session, event} = await invite.accept(
-          (filter, onEvent) => subscribe(filter, onEvent),
-          myPubKey,
-          encrypt
-        )
-        const e = NDKEventFromRawEvent(event)
-        e.publish()
-          .then((res) => console.log("published", res))
-          .catch((e) => console.warn("Error publishing event:", e))
-        const sessionId = `${invite.inviter}:${session.name}`
-        if (sessionListeners.has(sessionId)) {
-          return sessionId
-        }
-        const newState = createSessionWithLastSeen(
-          get().sessions,
-          get().lastSeen,
-          sessionId,
-          session
-        )
-        const sessionUnsubscribe = session.onEvent((event) => {
-          try {
-            routeEventToStore(sessionId, event)
-            // make sure we persist session state
-            set({sessions: new Map(get().sessions)})
-          } catch (error) {
-            console.warn("Error handling session event:", error)
-          }
-        })
-        sessionListeners.set(sessionId, sessionUnsubscribe)
-        set(newState)
-        return sessionId
-      },
-      updateLastSeen: (sessionId: string) => {
-        const newLastSeen = new Map(get().lastSeen)
-        newLastSeen.set(sessionId, Date.now())
-        set({lastSeen: newLastSeen})
-      },
-      deleteSession: (sessionId: string) => {
-        const newSessions = new Map(get().sessions)
-        newSessions.delete(sessionId)
-        set({sessions: newSessions})
-        const unsubscribe = sessionListeners.get(sessionId)
-        if (unsubscribe) {
-          unsubscribe()
-          sessionListeners.delete(sessionId)
-        }
-        useEventsStore.getState().removeSession(sessionId)
-      },
-    }),
-    {
-      name: "sessions",
-      onRehydrateStorage: () => async (state) => {
-        await useUserStore.getState().awaitHydration()
-
-        const privateKey = useUserStore.getState().privateKey
-        const decrypt = privateKey
-          ? hexToBytes(privateKey)
-          : async (cipherText: string, pubkey: string) => {
-              if (window.nostr?.nip44) {
-                return window.nostr.nip44.decrypt(pubkey, cipherText)
-              }
-              throw new Error("No nostr extension or private key")
-            }
-        Array.from(state?.invites || []).forEach(([id, invite]) => {
-          if (inviteListeners.has(id)) {
-            return
-          }
-          const inviteUnsubscribe = invite.listen(
-            decrypt,
-            subscribe,
-            (session, identity) => {
-              const sessionId = `${identity}:${session.name}`
-              if (sessionListeners.has(sessionId)) {
-                return
-              }
-              const newState = createSessionWithLastSeen(
-                store.getState().sessions,
-                store.getState().lastSeen,
-                sessionId,
-                session
-              )
-              store.setState(newState)
-              const sessionUnsubscribe = session.onEvent((event) => {
-                try {
-                  // Handle group creation event (kind 40)
-                  if (event.kind === 40 && event.content) {
-                    try {
-                      const group = JSON.parse(event.content)
-                      const groups = useGroupsStore.getState().groups
-                      if (!groups[group.id]) {
-                        useGroupsStore.getState().addGroup(group)
-                      }
-                    } catch (e) {
-                      console.warn("Failed to parse group from kind 40 event", e)
-                    }
-                  }
-                  routeEventToStore(sessionId, event)
-                  store.setState({sessions: new Map(store.getState().sessions)})
-                } catch (error) {
-                  console.warn("Error handling session event:", error)
-                }
-              })
-              sessionListeners.set(sessionId, sessionUnsubscribe)
-            }
-          )
-          inviteListeners.set(id, inviteUnsubscribe)
-        })
-        Array.from(state?.sessions || []).forEach(([sessionId, session]) => {
-          if (sessionListeners.has(sessionId)) {
->>>>>>> b1542e81
             return
           }
 
@@ -613,7 +306,6 @@
             newCallbacks.delete(callback)
             set({eventCallbacks: newCallbacks})
           }
-<<<<<<< HEAD
         },
 
         initializeSessionListeners: (
@@ -645,29 +337,8 @@
                   onEvent(sessionId, event)
                 })
                 count++
-=======
-          const sessionUnsubscribe = session.onEvent((event) => {
-            try {
-              // Handle group creation event (kind 40)
-              if (event.kind === 40 && event.content) {
-                try {
-                  const group = JSON.parse(event.content)
-                  const groups = useGroupsStore.getState().groups
-                  if (!groups[group.id]) {
-                    useGroupsStore.getState().addGroup(group)
-                  }
-                  console.log("group created", group)
-                } catch (e) {
-                  console.warn("Failed to parse group from kind 40 event", e)
-                }
->>>>>>> b1542e81
               }
-              routeEventToStore(sessionId, event)
-              store.setState({sessions: new Map(store.getState().sessions)})
-            } catch (error) {
-              console.warn("Error handling session event:", error)
             }
-<<<<<<< HEAD
 
             console.log(
               `Initialized ${count} session listeners for deserialized sessions`
@@ -681,22 +352,6 @@
           // Close all sessions
           for (const session of get().sessions.values()) {
             session.close()
-=======
-          })
-          sessionListeners.set(sessionId, sessionUnsubscribe)
-        })
-      },
-      storage: forceMigrationOnInitialPersist(
-        createJSONStorage(() => localforage),
-        JSON.parse(localStorage.getItem("sessions") || "null")
-      ),
-      version: 1,
-      migrate: async (oldData: unknown, version) => {
-        if (version === 0 && oldData) {
-          const data = {
-            version: 1,
-            state: oldData as SessionStore,
->>>>>>> b1542e81
           }
 
           // Remove all listeners
