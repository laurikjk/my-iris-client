--- conflicted
+++ resolved
@@ -332,12 +332,9 @@
             })
           )
 
-<<<<<<< HEAD
-=======
           // Immediately fan-out to own devices
           await fanOutToOwnDevices(sentSessionIds)
 
->>>>>>> 11ea2029
           // If at least one peer session succeeded we're done
           if (sentSessionIds.size > 0) {
             return
