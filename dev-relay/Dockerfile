FROM ubuntu:22.04 AS builder

ENV DEBIAN_FRONTEND=noninteractive

RUN apt-get update && apt-get install -y \
    git \
    g++ \
    make \
    cmake \
    libssl-dev \
    zlib1g-dev \
    liblmdb-dev \
    libflatbuffers-dev \
    libzstd-dev \
    build-essential \
    autoconf \
    libtool \
    pkg-config \
    && rm -rf /var/lib/apt/lists/*

RUN git clone https://github.com/bitcoin-core/secp256k1.git /tmp/secp256k1 && \
    cd /tmp/secp256k1 && \
    ./autogen.sh && \
    ./configure --enable-module-recovery --enable-module-schnorrsig && \
    make && \
    make install && \
    ldconfig && \
    rm -rf /tmp/secp256k1

WORKDIR /build
RUN git clone https://github.com/hoytech/strfry.git
WORKDIR /build/strfry

RUN git submodule update --init

RUN make setup-golpe && make -j$(nproc)

FROM ubuntu:22.04

RUN apt-get update && apt-get install -y \
    libssl3 \
    zlib1g \
    liblmdb0 \
    libflatbuffers1 \
    libzstd1 \
<<<<<<< HEAD
    bash \
    coreutils \
=======
    curl \
>>>>>>> 7d456548
    && rm -rf /var/lib/apt/lists/*

COPY --from=builder /usr/local/lib/libsecp256k1* /usr/local/lib/
RUN ldconfig

COPY --from=builder /build/strfry/strfry /usr/local/bin/strfry

COPY --from=builder /build/strfry/strfry.conf /app/strfry.conf

WORKDIR /app

EXPOSE 7777

CMD ["strfry", "relay", "--config", "/app/strfry.conf"]<|MERGE_RESOLUTION|>--- conflicted
+++ resolved
@@ -43,12 +43,9 @@
     liblmdb0 \
     libflatbuffers1 \
     libzstd1 \
-<<<<<<< HEAD
     bash \
     coreutils \
-=======
     curl \
->>>>>>> 7d456548
     && rm -rf /var/lib/apt/lists/*
 
 COPY --from=builder /usr/local/lib/libsecp256k1* /usr/local/lib/
